--- conflicted
+++ resolved
@@ -16,11 +16,7 @@
 import threading##undefined
 from glob import glob##undefined
 
-<<<<<<< HEAD
-import cv2 #this line of code imports the OpenCV library
-=======
 import cv2##undefined
->>>>>>> b083ba1e
 import torch
 from PIL import Image##undefined
 from torch.utils.data import Dataset, DataLoader##undefined
